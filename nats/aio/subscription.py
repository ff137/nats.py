# Copyright 2016-2021 The NATS Authors
# Licensed under the Apache License, Version 2.0 (the "License");
# you may not use this file except in compliance with the License.
# You may obtain a copy of the License at
#
# http://www.apache.org/licenses/LICENSE-2.0
#
# Unless required by applicable law or agreed to in writing, software
# distributed under the License is distributed on an "AS IS" BASIS,
# WITHOUT WARRANTIES OR CONDITIONS OF ANY KIND, either express or implied.
# See the License for the specific language governing permissions and
# limitations under the License.
#

from __future__ import annotations

import asyncio
from typing import (
    TYPE_CHECKING,
    AsyncIterator,
    Awaitable,
    Callable,
)

from nats import errors
# Default Pending Limits of Subscriptions
from nats.aio.msg import Msg

if TYPE_CHECKING:
    from nats.js import JetStreamContext

DEFAULT_SUB_PENDING_MSGS_LIMIT = 512 * 1024
DEFAULT_SUB_PENDING_BYTES_LIMIT = 128 * 1024 * 1024


class Subscription:
    """
    A Subscription represents interest in a particular subject.

    A Subscription should not be constructed directly, rather
    `connection.subscribe()` should be used to get a subscription.

    ::

        nc = await nats.connect()

        # Async Subscription
        async def cb(msg):
          print('Received', msg)
        await nc.subscribe('foo', cb=cb)

        # Sync Subscription
        sub = nc.subscribe('foo')
        msg = await sub.next_msg()
        print('Received', msg)

    """

    def __init__(
        self,
        conn,
        id: int = 0,
        subject: str = '',
        queue: str = '',
        cb: Callable[[Msg], Awaitable[None]] | None = None,
        future: asyncio.Future | None = None,
        max_msgs: int = 0,
        pending_msgs_limit: int = DEFAULT_SUB_PENDING_MSGS_LIMIT,
        pending_bytes_limit: int = DEFAULT_SUB_PENDING_BYTES_LIMIT,
    ) -> None:
        self._conn = conn
        self._id = id
        self._subject = subject
        self._queue = queue
        self._max_msgs = max_msgs
        self._received = 0
        self._cb = cb
        self._future = future
        self._closed = False

        # Per subscription message processor.
        self._pending_msgs_limit = pending_msgs_limit
        self._pending_bytes_limit = pending_bytes_limit
        self._pending_queue: asyncio.Queue[Msg] = asyncio.Queue(
            maxsize=pending_msgs_limit
        )
        self._pending_size = 0
        self._wait_for_msgs_task = None
        self._message_iterator = None

        # For JetStream enabled subscriptions.
        self._jsi: JetStreamContext._JSI | None = None

    @property
    def subject(self) -> str:
        """
        Returns the subject of the `Subscription`.
        """
        return self._subject

    @property
    def queue(self) -> str:
        """
        Returns the queue name of the `Subscription` if part of a queue group.
        """
        return self._queue

    @property
    def messages(self) -> AsyncIterator[Msg]:
        """
        Retrieves an async iterator for the messages from the subscription.

        This is only available if a callback isn't provided when creating a
        subscription.
        """
        if not self._message_iterator:
            raise errors.Error(
                "cannot iterate over messages with a non iteration subscription type"
            )

        return self._message_iterator

    @property
    def pending_msgs(self) -> int:
        """
        Number of delivered messages by the NATS Server that are being buffered
        in the pending queue.
        """
        return self._pending_queue.qsize()

    @property
    def pending_bytes(self) -> int:
        """
        Size of data sent by the NATS Server that is being buffered
        in the pending queue.
        """
        return self._pending_size

    @property
    def delivered(self) -> int:
        """
        Number of delivered messages to this subscription so far.
        """
        return self._received

    async def next_msg(self, timeout: float | None = 1.0) -> Msg:
        """
        :params timeout: Time in seconds to wait for next message before timing out.
        :raises nats.errors.TimeoutError:

        next_msg can be used to retrieve the next message from a stream of messages using
        await syntax, this only works when not passing a callback on `subscribe`::

            sub = await nc.subscribe('hello')
            msg = await sub.next_msg(timeout=1)

        """
        if self._cb:
            raise errors.Error(
                'nats: next_msg cannot be used in async subscriptions'
            )

        try:
            # FIXME: Need to make these futures cancellable for when connection is closed.
            msg = await asyncio.wait_for(self._pending_queue.get(), timeout)
            self._pending_size -= len(msg.data)
            return msg
        except asyncio.TimeoutError:
            if self._conn.is_closed:
                raise errors.ConnectionClosedError
            raise errors.TimeoutError
        except asyncio.CancelledError:
<<<<<<< HEAD
            if self._conn.is_closed:
                raise errors.ConnectionClosedError

            # Call timeout otherwise would get an empty message.
            raise errors.TimeoutError
=======
            future.cancel()
            task.cancel()
            raise
>>>>>>> 83ac2fe4

    def _start(self, error_cb):
        """
        Creates the resources for the subscription to start processing messages.
        """
        if self._cb:
            if not asyncio.iscoroutinefunction(self._cb) and \
                    not (hasattr(self._cb, "func") and asyncio.iscoroutinefunction(self._cb.func)):
                raise errors.Error(
                    "nats: must use coroutine for subscriptions"
                )

            self._wait_for_msgs_task = asyncio.get_running_loop().create_task(
                self._wait_for_msgs(error_cb)
            )

        elif self._future:
            # Used to handle the single response from a request.
            pass
        else:
            self._message_iterator = _SubscriptionMessageIterator(self)

    async def drain(self):
        """
        Removes interest in a subject, but will process remaining messages.
        """
        if self._conn.is_closed:
            raise errors.ConnectionClosedError
        if self._conn.is_draining:
            raise errors.ConnectionDrainingError
        if self._closed:
            raise errors.BadSubscriptionError
        await self._drain()

    async def _drain(self) -> None:
        try:
            # Announce server that no longer want to receive more
            # messages in this sub and just process the ones remaining.
            await self._conn._send_unsubscribe(self._id)

            # Roundtrip to ensure that the server has sent all messages.
            await self._conn.flush()

            if self._pending_queue:
                # Wait until no more messages are left,
                # then cancel the subscription task.
                await self._pending_queue.join()

            # stop waiting for messages
            self._stop_processing()

            # Subscription is done and won't be receiving further
            # messages so can throw it away now.
            self._conn._remove_sub(self._id)
        except asyncio.CancelledError:
            raise
        finally:
            self._closed = True

    async def unsubscribe(self, limit: int = 0):
        """
        :param limit: Max number of messages to receive before unsubscribing.

        Removes interest in a subject, remaining messages will be discarded.

        If `limit` is greater than zero, interest is not immediately removed,
        rather, interest will be automatically removed after `limit` messages
        are received.
        """
        if self._conn.is_closed:
            raise errors.ConnectionClosedError
        if self._conn.is_draining:
            raise errors.ConnectionDrainingError
        if self._closed:
            raise errors.BadSubscriptionError

        self._max_msgs = limit
        if limit == 0 or (self._received >= limit
                          and self._pending_queue.empty()):
            self._closed = True
            self._stop_processing()
            self._conn._remove_sub(self._id)

        if not self._conn.is_reconnecting:
            await self._conn._send_unsubscribe(self._id, limit=limit)

    def _stop_processing(self) -> None:
        """
        Stops the subscription from processing new messages.
        """
        if self._wait_for_msgs_task and not self._wait_for_msgs_task.done():
            self._wait_for_msgs_task.cancel()
        if self._message_iterator:
            self._message_iterator._cancel()

    async def _wait_for_msgs(self, error_cb) -> None:
        """
        A coroutine to read and process messages if a callback is provided.

        Should be called as a task.
        """
        assert self._cb, "_wait_for_msgs can be called only from _start"
        while True:
            try:
                msg = await self._pending_queue.get()
                self._pending_size -= len(msg.data)

                try:
                    # Invoke depending of type of handler.
                    await self._cb(msg)
                # QUESTION: Can this except block swallow external cancellations ?
                except asyncio.CancelledError:
                    # In case the coroutine handler gets cancelled
                    # then stop task loop and return.
                    break
                except Exception as e:
                    # All errors from calling a handler
                    # are async errors.
                    if error_cb:
                        await error_cb(e)
                finally:
                    # indicate the message finished processing so drain can continue.
                    self._pending_queue.task_done()

                # Apply auto unsubscribe checks after having processed last msg.
                if self._max_msgs > 0 and self._received >= self._max_msgs and self._pending_queue.empty:
                    self._stop_processing()
            # QUESTION: Can this except block swallow external cancellations ?
            except asyncio.CancelledError:
                break


class _SubscriptionMessageIterator:

    def __init__(self, sub: Subscription) -> None:
        self._sub: Subscription = sub
        self._queue: asyncio.Queue[Msg] = sub._pending_queue
        self._unsubscribed_future: asyncio.Future[bool] = asyncio.Future()

    def _cancel(self) -> None:
        if not self._unsubscribed_future.done():
            self._unsubscribed_future.set_result(True)

    def __aiter__(self) -> _SubscriptionMessageIterator:
        return self

    async def __anext__(self) -> Msg:
        get_task = asyncio.get_running_loop().create_task(self._queue.get())
        tasks: list[asyncio.Future] = [get_task, self._unsubscribed_future]
        finished, _ = await asyncio.wait(
            tasks, return_when=asyncio.FIRST_COMPLETED
        )
        sub = self._sub

        if get_task in finished:
            self._queue.task_done()
            msg = get_task.result()
            self._sub._pending_size -= len(msg.data)

            # Unblock the iterator in case it has already received enough messages.
            if sub._max_msgs > 0 and sub._received >= sub._max_msgs:
                self._cancel()
            return msg
        elif self._unsubscribed_future.done():
            get_task.cancel()

        raise StopAsyncIteration<|MERGE_RESOLUTION|>--- conflicted
+++ resolved
@@ -28,6 +28,7 @@
 
 if TYPE_CHECKING:
     from nats.js import JetStreamContext
+
 
 DEFAULT_SUB_PENDING_MSGS_LIMIT = 512 * 1024
 DEFAULT_SUB_PENDING_BYTES_LIMIT = 128 * 1024 * 1024
@@ -84,6 +85,12 @@
         self._pending_queue: asyncio.Queue[Msg] = asyncio.Queue(
             maxsize=pending_msgs_limit
         )
+        # If no callback, then this is a sync subscription which will
+        # require tracking the next_msg calls inflight for cancelling.
+        if cb is None:
+            self._pending_next_msgs_calls = {}
+        else:
+            self._pending_next_msgs_calls = None
         self._pending_size = 0
         self._wait_for_msgs_task = None
         self._message_iterator = None
@@ -155,14 +162,22 @@
             msg = await sub.next_msg(timeout=1)
 
         """
+        if self._conn.is_closed:
+            raise errors.ConnectionClosedError
+
         if self._cb:
             raise errors.Error(
                 'nats: next_msg cannot be used in async subscriptions'
             )
 
+        msg = None
+        future = None
+        task_name = None
         try:
-            # FIXME: Need to make these futures cancellable for when connection is closed.
-            msg = await asyncio.wait_for(self._pending_queue.get(), timeout)
+            future = asyncio.create_task(asyncio.wait_for(self._pending_queue.get(), timeout))
+            task_name = future.get_name()
+            self._pending_next_msgs_calls[task_name] = future
+            msg = await future
             self._pending_size -= len(msg.data)
             return msg
         except asyncio.TimeoutError:
@@ -170,17 +185,17 @@
                 raise errors.ConnectionClosedError
             raise errors.TimeoutError
         except asyncio.CancelledError:
-<<<<<<< HEAD
             if self._conn.is_closed:
                 raise errors.ConnectionClosedError
-
-            # Call timeout otherwise would get an empty message.
-            raise errors.TimeoutError
-=======
-            future.cancel()
-            task.cancel()
             raise
->>>>>>> 83ac2fe4
+        finally:
+            if self._pending_next_msgs_calls and task_name in self._pending_next_msgs_calls:
+                del self._pending_next_msgs_calls[task_name]
+            if msg:
+                # For sync subscriptions we will consider a message
+                # to be done once it has been consumed by the client
+                # regardless of whether it has been processed.
+                self._pending_queue.task_done()
 
     def _start(self, error_cb):
         """
@@ -291,7 +306,6 @@
                 try:
                     # Invoke depending of type of handler.
                     await self._cb(msg)
-                # QUESTION: Can this except block swallow external cancellations ?
                 except asyncio.CancelledError:
                     # In case the coroutine handler gets cancelled
                     # then stop task loop and return.
@@ -308,7 +322,6 @@
                 # Apply auto unsubscribe checks after having processed last msg.
                 if self._max_msgs > 0 and self._received >= self._max_msgs and self._pending_queue.empty:
                     self._stop_processing()
-            # QUESTION: Can this except block swallow external cancellations ?
             except asyncio.CancelledError:
                 break
 
