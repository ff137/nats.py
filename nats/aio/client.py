--- conflicted
+++ resolved
@@ -259,17 +259,14 @@
 class Msg:
     __slots__ = ('subject', 'reply', 'data', 'sid', '_client')
 
-<<<<<<< HEAD
     def __init__(
         self,
         subject: str = '',
         reply: str = '',
         data: str = b'',
-        sid: int = 0
+        sid: int = 0,
+        client: 'Client' = None
     ):
-=======
-    def __init__(self, subject='', reply='', data=b'', sid=0, client=None):
->>>>>>> b2cab62a
         self.subject = subject
         self.reply = reply
         self.data = data
